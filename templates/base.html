--- conflicted
+++ resolved
@@ -3,7 +3,6 @@
 <head>
     <meta charset="UTF-8">
     <title>マッチングサービス</title>
-<<<<<<< HEAD
     <script src="https://cdn.tailwindcss.com"></script>
 </head>
 <body class="bg-gray-100 min-h-screen flex flex-col">
@@ -32,45 +31,10 @@
         <div class="bg-indigo-100 border-l-4 border-indigo-500 text-indigo-700 p-4 mb-4">
         {% for msg in messages %}
           <p>{{ msg }}</p>
-=======
-    <link href="https://cdn.jsdelivr.net/npm/bootstrap@5.3.2/dist/css/bootstrap.min.css" rel="stylesheet" integrity="sha384-R9Y6Fw5Jo2Qb1zOEx+kt1lEuzMdGII4XESyqHRpt5TR1+t0NenE2no0LYvr10+kv" crossorigin="anonymous">
-</head>
-<body>
-<nav class="navbar navbar-expand-lg navbar-light bg-light mb-4">
-  <div class="container-fluid">
-    <a class="navbar-brand" href="{{ url_for('dashboard') }}">マッチングサービス</a>
-    <div class="collapse navbar-collapse">
-      <ul class="navbar-nav me-auto mb-2 mb-lg-0">
-        {% if current_user.is_authenticated %}
-          <li class="nav-item"><a class="nav-link" href="{{ url_for('dashboard') }}">ダッシュボード</a></li>
-          <li class="nav-item"><a class="nav-link" href="{{ url_for('add_friend') }}">友達追加</a></li>
-          <li class="nav-item"><a class="nav-link" href="{{ url_for('create_match') }}">マッチ登録</a></li>
-          <li class="nav-item"><a class="nav-link" href="{{ url_for('matches') }}">マッチ一覧</a></li>
-          <li class="nav-item"><a class="nav-link" href="{{ url_for('logout') }}">ログアウト</a></li>
-        {% else %}
-          <li class="nav-item"><a class="nav-link" href="{{ url_for('login') }}">ログイン</a></li>
-          <li class="nav-item"><a class="nav-link" href="{{ url_for('register') }}">登録</a></li>
-        {% endif %}
-      </ul>
-    </div>
-  </div>
-</nav>
-<div class="container">
-    {% with messages = get_flashed_messages() %}
-      {% if messages %}
-        <div class="alert alert-info">
-        {% for msg in messages %}
-          <p class="mb-0">{{ msg }}</p>
->>>>>>> e6558f3b
-        {% endfor %}
         </div>
       {% endif %}
     {% endwith %}
     {% block content %}{% endblock %}
 </div>
-<<<<<<< HEAD
-=======
-<script src="https://cdn.jsdelivr.net/npm/bootstrap@5.3.2/dist/js/bootstrap.bundle.min.js" integrity="sha384-HTfbvZW8DqRLVQjaxAg/P6MqxsVXni4eWh05rq6ArtyTcidH8333AdxAi8uKXu95" crossorigin="anonymous"></script>
->>>>>>> e6558f3b
 </body>
 </html>